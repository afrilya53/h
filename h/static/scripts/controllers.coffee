--- conflicted
+++ resolved
@@ -201,13 +201,8 @@
 
       streamfilter.resetFilter().addClause('/uri', 'one_of', loaded)
 
-<<<<<<< HEAD
       if auth.user and annotationUI.tool is 'highlight'
-        streamfilter.addClause('/user', auth.user)
-=======
-      if auth.user and annotator.tool is 'highlight'
         streamfilter.addClause('/user', 'equals', auth.user)
->>>>>>> 1d831cec
 
       streamer.send({filter: streamfilter.getFilter()})
 
